import argparse
import typing
import logging
import torch

# Use GPU only if GPU is available and memory is more than 8GB
if torch.cuda.is_available() and torch.cuda.get_device_properties(0).total_memory > 8e9:
    import torch.backends.cudnn as cudnn

    cudnn.benchmark = True
    device = torch.device("cuda")
else:
    device = torch.device("cpu")
from pathlib import Path
<<<<<<< HEAD
from os import makedirs
from penet_s2d_predictor import PENetSparseToDensePredictor, get_model, INPUT_DIMS
=======

from penet import vis_utils
from penet.s2d_predictor import PENetSparseToDensePredictor, get_model
>>>>>>> c335170d

LOGGER = logging.getLogger(__file__)

def _validate_file_path(file_path: Path) -> None:
    assert file_path.is_file(), f"{file_path} is not a valid file."

def _validate_folder_path(folder_path: Path) -> None:
    assert folder_path.is_dir(), f"{folder_path} is not a valid directory."

def _validate_img_depth_pair(color_img_path: Path, depth_img_path: Path) ->None:
    assert color_img_path.stem == depth_img_path.stem, (
        f"Inconsistent image {color_img_path} and depth {depth_img_path}")

def _image_depth_content_consistent(color_images: list, depth_images: list) -> bool:
    return len(color_images) == len(depth_images)

def _get_preprocess_crop_fcn(preprocess_crop_type: str):
    if preprocess_crop_type == "center":
        preprocess_crop = vis_utils.centercrop(INPUT_DIMS)
    else:
        preprocess_crop = vis_utils.bottomcrop(INPUT_DIMS)
    return preprocess_crop

def sparse_to_dense(
    checkpoint_path: Path,
    color_image_path: Path,
    sparse_depth_image_path: Path,
    dense_depth_image_path: typing.Optional[Path],
    network_model: str,
    dilation_rate: int,
    conv_layer_encoding: str,
    preprocess_crop_type: str
) -> None:
    _validate_file_path(checkpoint_path)
    _validate_file_path(color_image_path)
    _validate_file_path(sparse_depth_image_path)

    if dense_depth_image_path is None:
        dense_depth_image_path = (
            sparse_depth_image_path.stem + "_dense" + sparse_depth_image_path.suffix
        )

    # Preprocess transform
    preprocess_transform = _get_preprocess_crop_fcn(preprocess_crop_type)

    penet_model = get_model(
        network_model, dilation_rate, conv_layer_encoding, checkpoint_path
    )
    s2d_predictor = PENetSparseToDensePredictor(penet_model)

    rgb = preprocess_transform(vis_utils.rgb_read(str(color_image_path)))
    sparse_depth = preprocess_transform(vis_utils.depth_read(str(sparse_depth_image_path)))

    dense_depth_image = s2d_predictor.predict(rgb, sparse_depth)

    # Save the depth image to disk
    vis_utils.save_depth_as_uint8colored(dense_depth_image, dense_depth_image_path)

def sparse_to_dense_dataset(
    checkpoint_path: Path,
    color_images_dir: Path,
    sparse_depths_dir: Path,
    dense_depths_dir: typing.Optional[Path],
    network_model: str,
    dilation_rate: int,
    conv_layer_encoding: str,
    preprocess_crop_type: str,
) -> None:
    _validate_folder_path(color_images_dir)
    _validate_folder_path(sparse_depths_dir)

    if dense_depths_dir is None:
        dense_depths_dir = sparse_depths_dir.parent / "DenseDepthPEnet"
        if not dense_depths_dir.is_dir():
            makedirs(dense_depths_dir)
    else:
        _validate_folder_path(dense_depths_dir)

    # Preprocess transform
    preprocess_transform = _get_preprocess_crop_fcn(preprocess_crop_type)

    # Obtaining images and depths
    supported_img_formats = [".png"]
    supported_depth_formats = [".png", ".tiff"]
    for img_format in supported_img_formats:
        img_files = sorted(color_images_dir.glob("*"+img_format))
        if len(img_files) > 0:
            break
    for depth_format in supported_depth_formats:
        depth_files = sorted(sparse_depths_dir.glob("*"+depth_format))
        if len(depth_files) > 0:
            break
    assert len(img_files) == len(depth_files), (
        f"Number of color images and depth images is different. {len(img_files)}!={len(depth_files)}")

    # Loading PENet
    torch.cuda.empty_cache()
    penet_model = get_model(
        network_model, dilation_rate, conv_layer_encoding, checkpoint_path
    )
    s2d_predictor = PENetSparseToDensePredictor(penet_model)

    for img_file, depth_file in zip(img_files, depth_files):
        _validate_img_depth_pair(img_file, depth_file)
        dense_depth_file_f = dense_depths_dir / (img_file.stem+".tiff")
        dense_depth_file_i = dense_depths_dir / (img_file.stem+".png")

        # Evaluate PENET
        rgb = preprocess_transform(vis_utils.rgb_read(str(img_file)))
        sparse_depth = preprocess_transform(vis_utils.depth_read(str(depth_file)))
        dense_depth_image = s2d_predictor.predict(rgb, sparse_depth)

        # Save the depth image to disk
        vis_utils.save_depth_as_uint8colored(dense_depth_image, str(dense_depth_file_i))
        vis_utils.save_depth_as_floattiff(dense_depth_image, str(dense_depth_file_f))

        print(f"Instance read: {img_file.stem}")
        print(f"\tImage: {img_file}")
        print(f"\tDepth: {depth_file}")
        print(f"Output:")
        print(f"\tDense_f: {dense_depth_file_f}")
        print(f"\tDense_rgb: {dense_depth_file_i}")

def _parse_args() -> argparse.Namespace:
    parser = argparse.ArgumentParser(
        description="""
        Generate a dense depth map from a color image and a sparse depth map.
        """,
        formatter_class=argparse.RawDescriptionHelpFormatter,
    )

    parser.add_argument(
        "-rgb",
        "--color-image",
        required=True,
        type=lambda p: Path(p).expanduser().resolve(),
        help="Color image file path / Color images directory.",
    )

    parser.add_argument(
        "-pc",
        "--sparse-depth-image",
        required=True,
        type=lambda p: Path(p).expanduser().resolve(),
        help="Sparse depth map file path / Sparse depth images directory.",
    )

    parser.add_argument(
        "-c",
        "--checkpoint",
        required=True,
        type=lambda p: Path(p).expanduser().resolve(),
        help="Path to the pytorch checkpoint file.",
    )

    parser.add_argument(
        "-o",
        "--dense-depth-image",
        type=lambda p: Path(p).expanduser().resolve(),
        default=None,
        help="Output dense depth map file path / Ouput dense depth maps directory.",
    )

    parser.add_argument(
        "-n",
        "--network_model",
        type=str,
        choices=["e", "pe"],
        default=["pe"],
        help="Choose between ENet and PENet",
    )

    parser.add_argument(
        "-dr",
        "--dilation-rate",
        type=int,
        choices=[1, 2, 4],
        default=2,
        help="Dilation rate used for depth prediction",
    )

    parser.add_argument(
        "-co",
        "--conv-layer-encoding",
        default="xyz",
        type=str,
        choices=["std", "z", "uv", "xyz"],
        help="information concatenated in encoder convolutional layers",
    )

    parser.add_argument(
        "-cr",
        "--preprocess-crop",
        default = "bottom",
        type=str,
        choices=["center", "bottom"],
        help="resizing typeto match network size input"
    )

    parser.add_argument(
        "-sd",
        "--sparse-dataset",
        dest='sparse_dataset',
        action='store_true',
        help = "Run on sparse-depth dataset",
    )

    parser.add_argument(
        "-v",
        "--verbosity-level",
        type=int,
        choices=[logging.DEBUG, logging.INFO, logging.WARNING, logging.ERROR],
        default=logging.INFO,
        help="""Verbosity level:
        10 -> Debug
        20 -> Info
        30 -> Warning
        40 -> Error
        """,
    )

    return parser.parse_args()


if __name__ == "__main__":
    args = _parse_args()

    logging.basicConfig(level=args.verbosity_level)

    if args.sparse_dataset:
        sparse_to_dense_dataset(
            checkpoint_path = args.checkpoint,
            color_images_dir = args.color_image,
            sparse_depths_dir = args.sparse_depth_image,
            dense_depths_dir = args.dense_depth_image,
            network_model = args.network_model,
            dilation_rate = args.dilation_rate,
            conv_layer_encoding = args.conv_layer_encoding,
            preprocess_crop_type=args.preprocess_crop
        )
        print("Finished predictions on dataset")
    else:
        sparse_to_dense(
            checkpoint_path=args.checkpoint,
            color_image_path=args.color_image,
            sparse_depth_image_path=args.sparse_depth_image,
            dense_depth_image_path=args.dense_depth_image,
            network_model=args.network_model,
            dilation_rate=args.dilation_rate,
            conv_layer_encoding=args.conv_layer_encoding,
            preprocess_crop_type=args.preprocess_crop
        )
        print("Finished prediction on image")<|MERGE_RESOLUTION|>--- conflicted
+++ resolved
@@ -12,14 +12,10 @@
 else:
     device = torch.device("cpu")
 from pathlib import Path
-<<<<<<< HEAD
+
 from os import makedirs
-from penet_s2d_predictor import PENetSparseToDensePredictor, get_model, INPUT_DIMS
-=======
-
 from penet import vis_utils
-from penet.s2d_predictor import PENetSparseToDensePredictor, get_model
->>>>>>> c335170d
+from penet.s2d_predictor import PENetSparseToDensePredictor, get_model, INPUT_DIMS
 
 LOGGER = logging.getLogger(__file__)
 
